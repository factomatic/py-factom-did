"""Helper functions for parser.py which are used to update the currently active management and DID keys,
and services."""

import hashlib
import math
from packaging import version

from client.constants import DID_METHOD_SPEC_V020
<<<<<<< HEAD
from client.keys.did import DIDKey
from client.keys.management import ManagementKey
=======
from client.keys import ManagementKey, DIDKey
>>>>>>> f87563b4
from client.service import Service
from resolver.exceptions import MalformedDIDManagementEntry


def _is_valid_signature(ext_ids, content, signing_key):
    """
    Checks if the signature contained in the last element of ext_ids is valid.

    The signature is for a DIDUpdate, DIDMethodVersionUpgrade or DIDDeactivation entry and covers the content of the
    entry + the first 3 ext_ids. For more details on the signatures of these entries, refer to
    https://github.com/bi-foundation/FIS/blob/feature/DID/FIS/DID.md

    Parameters
    ----------
    ext_ids: list of bytes
    content: bytes
    signing_key: ManagementKey

    Returns
    -------
    bool
    """
    signed_data = bytearray()
    for i in range(3):
        signed_data.extend(ext_ids[i])
    signed_data.extend(content)
    return signing_key.verify(hashlib.sha256(signed_data).digest(), ext_ids[3])


def _is_method_version_upgrade(current_version, new_version):
    """
    Checks if the new version is an upgrade over the current version

    Parameters
    ----------
    current_version: str
    new_version: str

    Returns
    -------
    bool
    """
    return version.parse(current_version) < version.parse(new_version)


def _get_alias(full_or_partial_id):
    """
    Returns the alias from a full or partial id

    Parameters
    ----------
    full_or_partial_id: str

    Returns
    -------
    str
    """
    # Note that this works for identifiers of all types currently described in the spec, i.e.:
    # 1. did:factom:f0e4c2f76c58916ec258f246851bea091d14d4247a2fc3e18694461b1816e13b#management-2
    # 2. #inbox
    # 3. management-1
    # The function will return management-2, inbox and management-1, respectively
    return full_or_partial_id.split("#")[-1]


def exists_management_key_with_priority_zero(
    active_management_keys, new_management_keys, management_keys_to_revoke
):
    """
    Checks if a management key of priority zero would be present if the management keys will be updated according
    to the given parameters.

    Parameters
    ----------
    active_management_keys: dict
        The currently active management keys
    new_management_keys: dict
        The management keys to be added
    management_keys_to_revoke: set
        The management keys to be revoked

    Returns
    -------
    bool
    """
    orig_management_keys = active_management_keys.copy()
    for alias in management_keys_to_revoke:
        del orig_management_keys[alias]
    orig_management_keys.update(new_management_keys)

    return min(map(lambda key: key.priority, orig_management_keys.values())) == 0


def process_did_management_entry_v100(
    parsed_content, management_keys, did_keys, services, skipped_entries
):
    """
    Extracts the management keys, DID keys and services from a DIDManagement entry.

    This method only does validation of the logic rules for a DIDManagement entry (e.g. that at least one management
    key with priority 0 is present). Thus, it must be called only with a parsed entry, which has already undergone
    validation checks for proper formatting of its ExtIDs and content.

    Parameters
    ----------
    parsed_content: dict
        The parsed DIDManagement entry.
    management_keys: dict
        Will be updated to contain the management keys found in the entry.
    did_keys: dict
        Will be updated to contain the DID keys found in the entry.
    services: dict
        Will be updated to contain the services found in the entry.
    skipped_entries: int
        Will be incremented by one in case the DIDManagement entry is not valid.

    Returns
    -------
    tuple
        3-tuple (bool, str, int). The first element signifies if the caller should continue parsing the chain; the
        second element contains the current DID method specification version; the third element contains the number
        of skipped entries in the DIDManagement chain.

    Raises
    ------
    MalformedDIDManagementEntry
        If the DIDManagement entry does not conform to the DID specification
    """
    # Store the new management_keys, did_keys and services in separate objects, instead of
    # modifying the original ones directly. This ensures that if an exception occurs during
    # the processing of the entry, the original values will not be modified.
    new_management_keys = {}
    new_did_keys = {}
    new_services = {}

    method_version = parsed_content["didMethodVersion"]

    found_key_with_priority_zero = False
    for key_data in parsed_content["managementKey"]:
        alias = _get_alias(key_data["id"])
        if alias in new_management_keys:
            raise MalformedDIDManagementEntry("Duplicate management key found")
        new_management_keys[alias] = ManagementKey.from_entry_dict(key_data)
        if key_data["priority"] == 0:
            found_key_with_priority_zero = True
    if not found_key_with_priority_zero:
        raise MalformedDIDManagementEntry(
            "Entry must contain at least one management key with priority 0"
        )

    for key_data in parsed_content.get("didKey", []):
        alias = _get_alias(key_data["id"])
        if alias in new_did_keys:
            raise MalformedDIDManagementEntry("Duplicate DID key found")
        new_did_keys[alias] = DIDKey.from_entry_dict(key_data)
    for service_data in parsed_content.get("service", []):
        alias = _get_alias(service_data["id"])
        if alias in new_services:
            raise MalformedDIDManagementEntry("Duplicate service found")
        new_services[alias] = Service.from_entry_dict(service_data)

    # Only change the original keys & services if the processing of the whole entry has been successful
    management_keys.update(new_management_keys)
    did_keys.update(new_did_keys)
    services.update(new_services)

    return True, method_version, skipped_entries


def process_did_update_entry_v100(
    ext_ids,
    binary_content,
    parsed_content,
    method_version,
    active_management_keys,
    active_did_keys,
    active_services,
    skipped_entries,
    all_keys,
):
    """
    Updates the management keys, DID keys and services based on the contents of the entry.

    This method only does validation of the logic rules for a DIDUpdate entry (e.g. that the signature is valid).
    Thus, it must be called only with a parsed entry, which has already undergone validation checks for proper
    formatting of its ExtIDs and content.

    Parameters
    ----------
    ext_ids: list
        The ExtIDs of the entry, as bytes.
    binary_content: bytes
        The raw entry content.
    parsed_content: dict
        The parsed DIDUpdate entry.
    method_version: str
        The current DID method spec version.
    active_management_keys: dict
        The currently active management keys. Will be updated to contain the management keys found in the entry.
    active_did_keys: dict
        The currently active DID keys. Will be updated to contain the DID keys found in the entry.
    active_services: dict
        The currently active services. Will be updated to contain the services found in the entry.
    skipped_entries: int
        The current number of skipped entries. Will be incremented by one in case the DIDManagement entry is not valid.
    all_keys: set
        The set of all management and DID keys that have been active at some point for the current DIDManagement chain.

    Returns
    -------
    tuple
        3-tuple (bool, str, int). The first element signifies if the caller should continue parsing the chain; the
        second element contains the current DID method specification version; the third element contains the number
        of skipped entries in the DIDManagement chain.
    """
    management_keys_to_revoke = set()
    did_keys_to_revoke = set()
    services_to_revoke = set()

    new_management_keys = {}
    new_did_keys = {}
    new_services = {}

    if method_version == DID_METHOD_SPEC_V020:
        signing_key = active_management_keys.get(_get_alias(ext_ids[2].decode()))
        if (not signing_key) or (
            not _is_valid_signature(ext_ids, binary_content, signing_key)
        ):
            return True, method_version, skipped_entries + 1

        signing_key_required_priority = math.inf

        if "revoke" in parsed_content:
            for key in parsed_content["revoke"].get("managementKey", []):
                alias = _get_alias(key["id"])
                # If revocation of a non-existent key or multiple revocations of the same key are attempted,
                # ignore the entire DIDUpdate entry
                if (
                    alias not in active_management_keys
                    or alias in management_keys_to_revoke
                ):
                    return True, method_version, skipped_entries + 1
                management_keys_to_revoke.add(alias)
                if active_management_keys[alias].priority_requirement is not None:
                    signing_key_required_priority = min(
                        signing_key_required_priority,
                        active_management_keys[alias].priority_requirement,
                    )
                else:
                    signing_key_required_priority = min(
                        signing_key_required_priority,
                        active_management_keys[alias].priority,
                    )

            for key in parsed_content["revoke"].get("didKey", []):
                alias = _get_alias(key["id"])
                # If revocation of a non-existent key or multiple revocations of the same key are attempted,
                # ignore the entire DIDUpdate entry
                if alias not in active_did_keys or alias in did_keys_to_revoke:
                    return True, method_version, skipped_entries + 1
                did_keys_to_revoke.add(alias)
                if active_did_keys[alias].priority_requirement is not None:
                    signing_key_required_priority = min(
                        signing_key_required_priority,
                        active_did_keys[alias].priority_requirement,
                    )

            for service in parsed_content["revoke"].get("service", []):
                alias = _get_alias(service["id"])
                # If revocation of a non-existent service or multiple revocations of the same service are attempted,
                # ignore the entire DIDUpdate entry
                if alias not in active_services or alias in services_to_revoke:
                    return True, method_version, skipped_entries + 1
                services_to_revoke.add(alias)
                if active_services[alias].priority_requirement is not None:
                    signing_key_required_priority = min(
                        signing_key_required_priority,
                        active_services[alias].priority_requirement,
                    )
        if "add" in parsed_content:
            for key_data in parsed_content["add"].get("managementKey", []):
                alias = _get_alias(key_data["id"])
                # If double-addition of the same key is attempted, ignore the entire DIDUpdate entry
                if alias in new_management_keys or alias in active_management_keys:
                    return True, method_version, skipped_entries + 1
                new_management_key = ManagementKey.from_entry_dict(key_data)
                if new_management_key in all_keys:
                    return True, method_version, skipped_entries + 1
                new_management_keys[alias] = new_management_key
                signing_key_required_priority = min(
                    signing_key_required_priority, key_data["priority"]
                )
            for key_data in parsed_content["add"].get("didKey", []):
                alias = _get_alias(key_data["id"])
                # If double-addition of the same key is attempted, ignore the entire DIDUpdate entry
                if alias in new_did_keys or alias in active_did_keys:
                    return True, method_version, skipped_entries + 1
                new_did_key = DIDKey.from_entry_dict(key_data)
                if new_did_key in all_keys:
                    return True, method_version, skipped_entries + 1
                new_did_keys[alias] = new_did_key
            for service_data in parsed_content["add"].get("service", []):
                alias = _get_alias(service_data["id"])
                # If double-addition of the same service is attempted, ignore the entire DIDUpdate entry
                if alias in new_services or alias in active_services:
                    return True, method_version, skipped_entries + 1
                new_services[alias] = Service.from_entry_dict(service_data)

        # Check that the management key used for the signature is of sufficient priority
        if signing_key.priority > signing_key_required_priority:
            # If not, return without applying the update
            return True, method_version, skipped_entries + 1

        # Make sure that if the update is applied there will be at least one management key with priority 0 left
        if not exists_management_key_with_priority_zero(
            active_management_keys, new_management_keys, management_keys_to_revoke
        ):
            # If not, return without applying the update
            return True, method_version, skipped_entries + 1

        # Apply the updates
        for alias in management_keys_to_revoke:
            del active_management_keys[alias]
        active_management_keys.update(new_management_keys)

        for alias in did_keys_to_revoke:
            del active_did_keys[alias]
        active_did_keys.update(new_did_keys)

        for alias in services_to_revoke:
            del active_services[alias]
        active_services.update(new_services)
    else:
        skipped_entries += 1

    return True, method_version, skipped_entries


def process_did_deactivation_entry_v100(
    ext_ids,
    binary_content,
    _parsed_content,
    method_version,
    active_management_keys,
    active_did_keys,
    active_services,
    skipped_entries,
    _all_keys,
):
    """
    Deactivates the DID by resetting the currently active management and DID keys, and services.

    This method only does validation of the logic rules for a DIDDeactivation entry (e.g. that the signature is valid).
    Thus, it must be called only with a parsed entry, which has already undergone validation checks for proper
    formatting of its ExtIDs and content.

    Parameters
    ----------
    ext_ids: list
        The ExtIDs of the entry, as bytes.
    binary_content: bytes
        The raw entry content.
    _parsed_content: dict
        Unused
    method_version: str
        The current DID method spec version.
    active_management_keys: dict
        The currently active management keys. Will be reset.
    active_did_keys: dict
        The currently active DID keys. Will be reset.
    active_services: dict
        The currently active services. Will be reset.
    skipped_entries: int
        The current number of skipped entries. Will be incremented by one in case the DIDManagement entry is not valid.
    _all_keys: set
        Unused

    Returns
    -------
    tuple
        3-tuple (bool, str, int). The first element signifies if the caller should continue parsing the chain; the
        second element contains the current DID method specification version; the third element contains the number
        of skipped entries in the DIDManagement chain.
    """
    if method_version == DID_METHOD_SPEC_V020:
        # DIDDeactivation entry must be signed by an active management key of priority 0
        signing_key = active_management_keys.get(_get_alias(ext_ids[2].decode()))
        if (
            (not signing_key)
            or (signing_key.priority != 0)
            or (not _is_valid_signature(ext_ids, binary_content, signing_key))
        ):
            return True, method_version, skipped_entries + 1

        active_management_keys.clear()
        active_did_keys.clear()
        active_services.clear()
    else:
        skipped_entries += 1

    return False, method_version, skipped_entries


def process_did_method_version_upgrade_entry_v100(
    ext_ids,
    binary_content,
    parsed_content,
    method_version,
    active_management_keys,
    _active_did_keys,
    _active_services,
    skipped_entries,
    _all_keys,
):
    """
    Upgrades the DID method version.

    This method only does validation of the logic rules for a DIDMethodVersionUpgrade entry (e.g. that the signature is
    valid). Thus, it must be called only with a parsed entry, which has already undergone validation checks for proper
    formatting of its ExtIDs and content.

    Parameters
    ----------
    ext_ids: list
        The ExtIDs of the entry, as bytes.
    binary_content: bytes
        The raw entry content.
    parsed_content: dict
        Unused
    method_version: str
        The current DID method spec version.
    active_management_keys: dict
        The currently active DID management keys.
    _active_did_keys: dict
        Unused
    _active_services: dict
        Unused
    skipped_entries: int
        The current number of skipped entries. Will be incremented by one in case the DIDManagement entry is not valid.
    _all_keys: set
        Unused

    Returns
    -------
    tuple
        3-tuple (bool, str, int). The first element signifies if the caller should continue parsing the chain; the
        second element contains the current DID method specification version; the third element contains the number
        of skipped entries in the DIDManagement chain.
    """
    new_method_version = method_version

    if method_version == DID_METHOD_SPEC_V020:
        signing_key = active_management_keys.get(_get_alias(ext_ids[2].decode()))
        if (
            signing_key
            and _is_method_version_upgrade(
                method_version, parsed_content["didMethodVersion"]
            )
            and _is_valid_signature(ext_ids, binary_content, signing_key)
        ):
            new_method_version = parsed_content["didMethodVersion"]
        else:
            skipped_entries += 1
    else:
        skipped_entries += 1

    return True, new_method_version, skipped_entries<|MERGE_RESOLUTION|>--- conflicted
+++ resolved
@@ -6,12 +6,8 @@
 from packaging import version
 
 from client.constants import DID_METHOD_SPEC_V020
-<<<<<<< HEAD
 from client.keys.did import DIDKey
 from client.keys.management import ManagementKey
-=======
-from client.keys import ManagementKey, DIDKey
->>>>>>> f87563b4
 from client.service import Service
 from resolver.exceptions import MalformedDIDManagementEntry
 
